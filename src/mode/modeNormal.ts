import * as _ from 'lodash';
import * as vscode from 'vscode';
import {ModeName, Mode} from './mode';
import {showCmdLine} from './../cmd_line/main';
import TextEditor from './../textEditor';

export default class CommandMode extends Mode {
    private keyHandler : { [key : string] : () => void; } = {};

    constructor() {
        super(ModeName.Normal);

        this.keyHandler = {
            ":" : () => { showCmdLine(); },
            "u" : () => { vscode.commands.executeCommand("undo"); },
            "ctrl+r" : () => { vscode.commands.executeCommand("redo"); },
<<<<<<< HEAD
            "h" : () => { vscode.commands.executeCommand("cursorLeft"); },
            "j" : () => { vscode.commands.executeCommand("cursorDown"); },
            "k" : () => { vscode.commands.executeCommand("cursorUp"); },
            "l" : () => { vscode.commands.executeCommand("cursorRight"); },
            "w" : () => { vscode.commands.executeCommand("cursorWordRight"); },
            "b" : () => { vscode.commands.executeCommand("cursorWordLeft"); },
=======
            "h" : () => { TextEditor.CursorLeft(); },
            "j" : () => { TextEditor.CursorDown(); },
            "k" : () => { TextEditor.CursorUp(); },
            "l" : () => { TextEditor.CursorRight(); },
>>>>>>> dd1766d1
            ">>" : () => { vscode.commands.executeCommand("editor.action.indentLines"); },
            "<<" : () => { vscode.commands.executeCommand("editor.action.outdentLines"); },
            "dd" : () => { vscode.commands.executeCommand("editor.action.deleteLines"); },
            "dw" : () => { vscode.commands.executeCommand("deleteWordRight"); },
            "db" : () => { vscode.commands.executeCommand("deleteWordLeft"); },
            "esc": () => { vscode.commands.executeCommand("workbench.action.closeMessages"); }
        };
    }

    ShouldBeActivated(key : string, currentMode : ModeName) : boolean {
        if (key === 'esc' || key === 'ctrl+[') {
            TextEditor.CursorLeft();
            return true;
        }
    }

    HandleActivation(key : string) : void {
        // do nothing
    }

    HandleKeyEvent(key : string) : void {
        this.keyHistory.push(key);

        let keyHandled = false;
        
        let keysPressed = this.keyHistory.join('');        
        if (this.keyHandler[keysPressed] !== undefined) {
            keyHandled = true;
            this.keyHandler[keysPressed]();
        } else {
            for (let window = 1; window <= this.keyHistory.length; window++) {
                keysPressed = _.takeRight(this.keyHistory, window).join('');
                if (this.keyHandler[keysPressed] !== undefined) {
                    keyHandled = true;
                    this.keyHandler[keysPressed]();
                    break;
                }
            }
        }
        
        if (keyHandled) {
            this.keyHistory = [];
        }
    }
}<|MERGE_RESOLUTION|>--- conflicted
+++ resolved
@@ -1,74 +1,67 @@
-import * as _ from 'lodash';
-import * as vscode from 'vscode';
-import {ModeName, Mode} from './mode';
-import {showCmdLine} from './../cmd_line/main';
-import TextEditor from './../textEditor';
-
-export default class CommandMode extends Mode {
-    private keyHandler : { [key : string] : () => void; } = {};
-
-    constructor() {
-        super(ModeName.Normal);
-
-        this.keyHandler = {
-            ":" : () => { showCmdLine(); },
-            "u" : () => { vscode.commands.executeCommand("undo"); },
-            "ctrl+r" : () => { vscode.commands.executeCommand("redo"); },
-<<<<<<< HEAD
-            "h" : () => { vscode.commands.executeCommand("cursorLeft"); },
-            "j" : () => { vscode.commands.executeCommand("cursorDown"); },
-            "k" : () => { vscode.commands.executeCommand("cursorUp"); },
-            "l" : () => { vscode.commands.executeCommand("cursorRight"); },
-            "w" : () => { vscode.commands.executeCommand("cursorWordRight"); },
-            "b" : () => { vscode.commands.executeCommand("cursorWordLeft"); },
-=======
-            "h" : () => { TextEditor.CursorLeft(); },
-            "j" : () => { TextEditor.CursorDown(); },
-            "k" : () => { TextEditor.CursorUp(); },
-            "l" : () => { TextEditor.CursorRight(); },
->>>>>>> dd1766d1
-            ">>" : () => { vscode.commands.executeCommand("editor.action.indentLines"); },
-            "<<" : () => { vscode.commands.executeCommand("editor.action.outdentLines"); },
-            "dd" : () => { vscode.commands.executeCommand("editor.action.deleteLines"); },
-            "dw" : () => { vscode.commands.executeCommand("deleteWordRight"); },
-            "db" : () => { vscode.commands.executeCommand("deleteWordLeft"); },
-            "esc": () => { vscode.commands.executeCommand("workbench.action.closeMessages"); }
-        };
-    }
-
-    ShouldBeActivated(key : string, currentMode : ModeName) : boolean {
-        if (key === 'esc' || key === 'ctrl+[') {
-            TextEditor.CursorLeft();
-            return true;
-        }
-    }
-
-    HandleActivation(key : string) : void {
-        // do nothing
-    }
-
-    HandleKeyEvent(key : string) : void {
-        this.keyHistory.push(key);
-
-        let keyHandled = false;
-        
-        let keysPressed = this.keyHistory.join('');        
-        if (this.keyHandler[keysPressed] !== undefined) {
-            keyHandled = true;
-            this.keyHandler[keysPressed]();
-        } else {
-            for (let window = 1; window <= this.keyHistory.length; window++) {
-                keysPressed = _.takeRight(this.keyHistory, window).join('');
-                if (this.keyHandler[keysPressed] !== undefined) {
-                    keyHandled = true;
-                    this.keyHandler[keysPressed]();
-                    break;
-                }
-            }
-        }
-        
-        if (keyHandled) {
-            this.keyHistory = [];
-        }
-    }
+import * as _ from 'lodash';
+import * as vscode from 'vscode';
+import {ModeName, Mode} from './mode';
+import {showCmdLine} from './../cmd_line/main';
+import TextEditor from './../textEditor';
+
+export default class CommandMode extends Mode {
+    private keyHandler : { [key : string] : () => void; } = {};
+
+    constructor() {
+        super(ModeName.Normal);
+
+        this.keyHandler = {
+            ":" : () => { showCmdLine(); },
+            "u" : () => { vscode.commands.executeCommand("undo"); },
+            "ctrl+r" : () => { vscode.commands.executeCommand("redo"); },
+            "h" : () => { TextEditor.CursorLeft(); },
+            "j" : () => { TextEditor.CursorDown(); },
+            "k" : () => { TextEditor.CursorUp(); },
+            "l" : () => { TextEditor.CursorRight(); },
+            "w" : () => { vscode.commands.executeCommand("cursorWordRight"); },
+            "b" : () => { vscode.commands.executeCommand("cursorWordLeft"); },
+            ">>" : () => { vscode.commands.executeCommand("editor.action.indentLines"); },
+            "<<" : () => { vscode.commands.executeCommand("editor.action.outdentLines"); },
+            "dd" : () => { vscode.commands.executeCommand("editor.action.deleteLines"); },
+            "dw" : () => { vscode.commands.executeCommand("deleteWordRight"); },
+            "db" : () => { vscode.commands.executeCommand("deleteWordLeft"); },
+            "esc": () => { vscode.commands.executeCommand("workbench.action.closeMessages"); }
+        };
+    }
+
+    ShouldBeActivated(key : string, currentMode : ModeName) : boolean {
+        if (key === 'esc' || key === 'ctrl+[') {
+            TextEditor.CursorLeft();
+            return true;
+        }
+    }
+
+    HandleActivation(key : string) : void {
+        // do nothing
+    }
+
+    HandleKeyEvent(key : string) : void {
+        this.keyHistory.push(key);
+
+        let keyHandled = false;
+        
+        let keysPressed = this.keyHistory.join('');        
+        if (this.keyHandler[keysPressed] !== undefined) {
+            keyHandled = true;
+            this.keyHandler[keysPressed]();
+        } else {
+            for (let window = 1; window <= this.keyHistory.length; window++) {
+                keysPressed = _.takeRight(this.keyHistory, window).join('');
+                if (this.keyHandler[keysPressed] !== undefined) {
+                    keyHandled = true;
+                    this.keyHandler[keysPressed]();
+                    break;
+                }
+            }
+        }
+        
+        if (keyHandled) {
+            this.keyHistory = [];
+        }
+    }
 }