import { VimState } from './../mode/modeHandler';
import * as clipboard from 'copy-paste';
/**
 * There are two different modes of copy/paste in Vim - copy by character
 * and copy by line. Copy by line typically happens in Visual Line mode, but
 * also shows up in some other actions that work over lines (most noteably dd,
 * yy).
 */
export enum RegisterMode {
  FigureItOutFromCurrentMode,
  CharacterWise,
  LineWise,
  BlockWise,
};

export interface IRegisterContent {
  text        : string | string[];
  registerMode: RegisterMode;
}

export class Register {
  /**
   * The '"' is the unnamed register.
   * The '*' is the special register for stroing into system clipboard.
   * TODO: Read-Only registers
   *  '.' register has the last inserted text.
   *  '%' register has the current file path.
   *  ':' is the most recently executed command.
   *  '#' is the name of last edited file. (low priority)
   */
  private static registers: { [key: string]: IRegisterContent } = {
    '"': { text: "", registerMode: RegisterMode.CharacterWise },
    '*': { text: "", registerMode: RegisterMode.CharacterWise }
  };

  public static isValidRegister(register: string): boolean {
    return register in Register.registers || /^[a-z0-9]+$/i.test(register);
  }

  /**
   * Puts content in a register. If none is specified, uses the default
   * register ".
   */
<<<<<<< HEAD
  public static put(content: string | string[], registerMode: RegisterMode): void {
    const register = '"'; // (TODO)
=======
  public static put(content: string, vimState: VimState): void {
    const register = vimState.recordedState.registerName;
>>>>>>> 4e0bf31a

    if (!Register.isValidRegister(register)) {
      throw new Error(`Invalid register ${register}`);
    }

    if (register === '*') {
      clipboard.copy(content);
    }

    Register.registers[register] = {
      text        : content,
      registerMode: registerMode,
    };
  }

  /**
   * Gets content from a register. If none is specified, uses the default
   * register ".
   */
  public static async get(vimState: VimState): Promise<IRegisterContent> {
    const register = vimState.recordedState.registerName;

    if (!Register.isValidRegister(register)) {
      throw new Error(`Invalid register ${register}`);
    }

    if (!Register.registers[register]) {
      Register.registers[register] = { text: "", registerMode: RegisterMode.CharacterWise };
    }

    /* Read from system clipboard */
    if (register === '*') {
      const text = await new Promise<string>((resolve, reject) =>
        clipboard.paste((err, text) => {
          if (err) {
            reject(err);
          } else {
            resolve(text);
          }
        })
      );
      Register.registers[register].text = text;
    }

    return Register.registers[register];
  }
}<|MERGE_RESOLUTION|>--- conflicted
+++ resolved
@@ -41,13 +41,8 @@
    * Puts content in a register. If none is specified, uses the default
    * register ".
    */
-<<<<<<< HEAD
-  public static put(content: string | string[], registerMode: RegisterMode): void {
-    const register = '"'; // (TODO)
-=======
-  public static put(content: string, vimState: VimState): void {
+  public static put(content: string | string[], vimState: VimState): void {
     const register = vimState.recordedState.registerName;
->>>>>>> 4e0bf31a
 
     if (!Register.isValidRegister(register)) {
       throw new Error(`Invalid register ${register}`);
@@ -59,7 +54,7 @@
 
     Register.registers[register] = {
       text        : content,
-      registerMode: registerMode,
+      registerMode: vimState.effectiveRegisterMode(),
     };
   }
 
