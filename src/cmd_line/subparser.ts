"use strict";

import {parseQuitCommandArgs} from './subparsers/quit';
import {parseWriteCommandArgs} from './subparsers/write';
<<<<<<< HEAD
import {parseWriteQuitCommandArgs} from './subparsers/writequit';
=======
import * as tabCmd from './subparsers/tab';
import * as fileCmd from './subparsers/file';
>>>>>>> 9a26d10d

// maps command names to parsers for said commands.
export const commandParsers = {
    'w': parseWriteCommandArgs,
    'write': parseWriteCommandArgs,

<<<<<<< HEAD
    'quit': parseQuitCommandArgs,
    'q': parseQuitCommandArgs,

    'wq': parseWriteQuitCommandArgs,
    'writequit': parseWriteQuitCommandArgs
=======
    quit: parseQuitCommandArgs,
    q: parseQuitCommandArgs,

    tabn: tabCmd.parseTabNCommandArgs,
    tabnext: tabCmd.parseTabNCommandArgs,

    tabp: tabCmd.parseTabPCommandArgs,
    tabprevious: tabCmd.parseTabPCommandArgs,

    tabfirst: tabCmd.parseTabFirstCommandArgs,
    tabfir: tabCmd.parseTabFirstCommandArgs,

    tablast: tabCmd.parseTabLastCommandArgs,
    tabl: tabCmd.parseTabLastCommandArgs,

    tabe: tabCmd.parseTabNewCommandArgs,
    tabedit: tabCmd.parseTabNewCommandArgs,
    tabnew: tabCmd.parseTabNewCommandArgs,

    tabclose: tabCmd.parseTabCloseCommandArgs,
    tabc: tabCmd.parseTabCloseCommandArgs,

    tabo: tabCmd.parseTabOnlyCommandArgs,
    tabonly: tabCmd.parseTabOnlyCommandArgs,

    e: fileCmd.parseEditFileCommandArgs
>>>>>>> 9a26d10d
};<|MERGE_RESOLUTION|>--- conflicted
+++ resolved
@@ -2,27 +2,20 @@
 
 import {parseQuitCommandArgs} from './subparsers/quit';
 import {parseWriteCommandArgs} from './subparsers/write';
-<<<<<<< HEAD
 import {parseWriteQuitCommandArgs} from './subparsers/writequit';
-=======
 import * as tabCmd from './subparsers/tab';
 import * as fileCmd from './subparsers/file';
->>>>>>> 9a26d10d
 
 // maps command names to parsers for said commands.
 export const commandParsers = {
-    'w': parseWriteCommandArgs,
-    'write': parseWriteCommandArgs,
+    w: parseWriteCommandArgs,
+    write: parseWriteCommandArgs,
 
-<<<<<<< HEAD
-    'quit': parseQuitCommandArgs,
-    'q': parseQuitCommandArgs,
-
-    'wq': parseWriteQuitCommandArgs,
-    'writequit': parseWriteQuitCommandArgs
-=======
     quit: parseQuitCommandArgs,
     q: parseQuitCommandArgs,
+
+    wq: parseWriteQuitCommandArgs,
+    writequit: parseWriteQuitCommandArgs,
 
     tabn: tabCmd.parseTabNCommandArgs,
     tabnext: tabCmd.parseTabNCommandArgs,
@@ -47,5 +40,4 @@
     tabonly: tabCmd.parseTabOnlyCommandArgs,
 
     e: fileCmd.parseEditFileCommandArgs
->>>>>>> 9a26d10d
 };